--- conflicted
+++ resolved
@@ -18,225 +18,6 @@
     tries all given varnames until it finds an existing one.
     if none fits, returns default.
     """
-<<<<<<< HEAD
-
-    ret = dict()
-    for n, (setting, fallback, handler) in configuration.items():
-        if not setting:
-            if n in os.environ:
-                arg = os.environ[n]
-            else:
-                arg = fallback
-        else:
-            arg = setting
-
-        ret[n] = (arg, handler)
-
-    return ret
-
-def process_settings(configuration):
-    """
-    generates cmake arguments.
-    """
-
-    ret = dict()
-    for n, (arg, handler) in configuration.items():
-        if isinstance(arg, MagicFlag):
-            arg = arg.get_flags(configuration)
-
-        #call the argument generator
-        ret[n] = (arg, handler(arg))
-
-    return ret
-
-
-class MagicFlag:
-    """
-    flag rule container.
-    allows to dynamically construct compiler flags according
-    to the present build configuration state.
-    """
-
-    class FlagRule:
-        """
-        rule handler that tries to find preference matches,
-        and then applies a function to the match-success list.
-        """
-
-        def __init__(self, defs, cmpfunc):
-            self.defs = defs
-            self.cmpfunc = cmpfunc
-
-        def applies(self, prefs):
-            """
-            builds a list of booleans that specify
-            whether the preference keys
-            have any of the requested values.
-
-            then returns the result of the cmpfunc applied
-            on that list. the cmpfunc is likely `any` or `all`.
-            """
-
-            results = list()
-            for key, vals in self.defs.items():
-                r = False
-                if key == True and vals == True:
-                    r = True
-                elif key in prefs:
-                    pref_value, _ = prefs[key]
-                    if pref_value in vals:
-                        r = True
-                results.append(r)
-            return self.cmpfunc(results)
-
-    def __init__(self, defaults=None):
-        self.rules = list()
-        if defaults:
-            self.rule(any, {True: True}, defaults)
-
-    def rule(self, cmpfunc, defs, flags):
-        """
-        adds a flag rule.
-        defs: preference state, dict {key: [values]}
-        preference[key] in [values] will be evaluated.
-        the resulting boolean list is then passed to cmpfunc.
-        when this function returns true,
-        append the flags.
-        """
-
-        newrule = self.FlagRule(defs, cmpfunc)
-        self.rules.append((newrule, flags))
-
-    def get_flags(self, prefs):
-        """
-        return flags by examining rules rekursively.
-        """
-
-        ret = list()
-
-        for rule, flags in self.rules:
-            if rule.applies(prefs):
-                for f in flags:
-                    if type(f) == type(self):
-                        ret += f.get_flags(prefs)
-                    else:
-                        ret.append(f)
-        return ret
-
-def main(args):
-    print(r"""
-==================================================
- _________________________________
-< openage configure helper script >
- ---------------------------------
-        \   ^__^
-         \  (oo)\_______
-            (__)\       )\/\
-                ||----w |
-                ||     ||
-
-
-please don't use this script for distro packages
-instead, package it as regular cmake project!
-==================================================
-""")
-
-    project_root = ".."
-
-    cxx_lookup = {
-        "clang": "clang++",
-        "gcc":   "g++",
-    }
-
-    cc = args.compiler
-    if cc in cxx_lookup:
-        cxx = cxx_lookup[cc]
-    elif cc in cxx_lookup.values():
-        cxx = cc
-        for k, v in cxx_lookup.items():
-            if v == cxx:
-                cc = k
-                break
-    elif cc == None:
-        cxx = cc
-    else:
-        print("WARNING: unknown compiler selected: %s -> setting CXX=CC" % cc)
-        cxx = cc
-
-    fallback_cflags          = MagicFlag(["-march=native"])
-    fallback_cflags_debug    = MagicFlag()
-    fallback_cflags_release  = MagicFlag()
-    fallback_ldflags         = MagicFlag()
-    fallback_ldflags_release = MagicFlag()
-
-    fallback_cflags.rule(any, {"MODE": ["debug"]}, [fallback_cflags_debug])
-    fallback_cflags.rule(any, {"MODE": ["release"]}, ["-O3", fallback_cflags_release])
-
-    fallback_cflags_debug.rule(any, {"CC": ["gcc"], "CXX": ["g++"]}, ["-Og"])
-    fallback_cflags_debug.rule(any, {"CC": ["clang"], "CXX": ["clang++"]}, ["-O1"])
-    fallback_cflags_release.rule(any, {"CC": ["gcc"], "CXX": ["g++"]}, ["-flto=%d" % cpu_count()])
-
-    fallback_ldflags.rule(any, {"MODE": ["release"]}, [fallback_ldflags_release])
-    fallback_ldflags_release.rule(any, {"CC": ["gcc"], "CXX": ["g++"]}, ["-flto=%d" % cpu_count()])
-
-
-    # default config definition.
-    # key: environment var name
-    # val: (config argument, fallback value, cmake flag function)
-    config_defaults = {
-        "CC":       (cc,           "gcc",            lambda v: get_compiler(v, cxx=False)),
-        "CXX":      (cxx,          "g++",            lambda v: get_compiler(v, cxx=True)),
-        "CFLAGS":   (args.flags,   fallback_cflags,  lambda v: get_cc_flags(v, cxx=False)),
-        "CXXFLAGS": (args.flags,   fallback_cflags,  lambda v: get_cc_flags(v, cxx=True)),
-        "LDFLAGS":  (args.ldflags, fallback_ldflags, lambda v: get_cc_flags(v, link=True)),
-        "MODE":     (args.mode,    "release",        lambda v: get_build_type(v)),
-        "PREFIX":   (args.prefix,  "/usr/local",     lambda v: ["-DCMAKE_INSTALL_PREFIX=%s" % v]),
-    }
-
-    # select the correct settings source: configure argument, environment var or fallback
-    # config_result = dict(env_var_name => (var_result, cmake_argument_function))
-    config_result = fetch_settings(config_defaults)
-
-    # update the variables and generate the cmake argument
-    # config_result = dict(env_var_name => ([args], [cmake_arguments]))
-    config_result = process_settings(config_result)
-
-    cmake_args = list()
-    cmake_args_nocc = list()
-
-    print("\nresulting configuration variables:")
-    print("----------------------------------")
-    print("variable    | args")
-    print("------------+---------------------")
-    for vname, (args, cmargs) in sorted(config_result.items()):
-        cmake_args += cmargs
-        if vname not in ("CC", "CXX"):
-            cmake_args_nocc += cmargs
-
-        if type(args) == list:
-            args = " ".join(args)
-        cmargs = " ".join(cmargs)
-        aspace = " " * (30 - len(args))
-        print("%010s  |  %s%s%s" % (vname, args, aspace, cmargs))
-
-    # because cmake will ignore the -D.. arguments when we _change_ the compiler
-    # we have to call cmake again without compiler changes.
-    call_cmake_again = os.path.isfile("CMakeCache.txt")
-
-    cmake_call = [cmake_binary] + cmake_args + [project_root]
-    print("\nrunning cmake:\n%s" % " ".join(cmake_call))
-    subprocess.call(cmake_call)
-
-    if call_cmake_again:
-        cmake_call = [cmake_binary] + cmake_args_nocc + [project_root]
-        print("\nrunning cmake again to 'reset some variables':\n%s" % " ".join(cmake_call))
-        subprocess.call(cmake_call)
-
-if __name__ == "__main__":
-    args = ap.parse_args()
-    prepare_binfolder()
-    main(args)
-=======
     for v in varnames:
         if v in os.environ:
             return os.environ[v]
@@ -355,5 +136,4 @@
     exit(subprocess.call(invocation))
 except FileNotFoundError:
     print("cmake was not found. it is a build dependency for openage.")
-    exit(1)
->>>>>>> 59ec1bac
+    exit(1)