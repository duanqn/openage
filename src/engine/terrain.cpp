#include "terrain.h"



#include "engine.h"
#include "texture.h"
#include "../log/log.h"
#include "../util/error.h"
#include "../util/misc.h"

namespace openage {
namespace engine {

<<<<<<< HEAD
Terrain::Terrain(unsigned int size, size_t maxtextures, size_t maxblendmodes, int *priority_list) : texture_count(maxtextures), blendmode_count(maxblendmodes), terrain_id_priority_map(priority_list) {
=======
coord::camera_delta tile_halfsize = {48.f, 24.f};

Terrain::Terrain(unsigned int size, unsigned int maxtextures) {
>>>>>>> 4146f6bd

	//calculate the number of tiles for the given (tile) height of the rhombus.

	/* height = 5:
	0          #
	1        #   #
	2      #   *   #
	3    #   #   #   #
	4  #   #   #   #   #
	5    #   #   #   *
	6      #   #   #
	7        #   #
	8          #
	count = 25

	count = n + 2*(n-1) + 2*(n-2) + ... + 2*1
	      = n + 2*(sum(i=1->n-1) {i})
	      = n + 2*(((n-1)^2 + (n-1))/2)
	      = n + ((n-1)^2 + (n-1))
	      = n + (n-1) + (n-1)^2
	      = 2*n + (n-1)^2 -1
	      = 2*n + (n^2 - 2n + 1) -1
	      = n^2
	      => lol. i could have seen that earlier..
	*/
	this->size       = size;
	this->num_rows   = 2*size - 1;
	this->tile_count = size * size;

	this->tiles = new int[this->tile_count];
	this->textures = new engine::Texture*[maxtextures];
	this->blendmasks = new engine::Texture*[maxblendmodes];

	this->blending_enabled = true;

	//set the terrain id to 0 by default.
	for (unsigned int i = 0; i < this->tile_count; i++) {
		this->tiles[i] = 0;
	}

	log::dbg("created terrain: %lu size, %lu rows, %lu tiles", this->size, this->num_rows, this->tile_count);
}

Terrain::~Terrain() {
	delete[] this->tiles;
	delete[] this->textures;
}

<<<<<<< HEAD
void Terrain::render() {
	const bool respect_diagonal_influence = true;
	const bool respect_adjacent_influence = true;

	for (unsigned int i = 0; i < this->size; i++) {
		for (unsigned int j = 0; j < this->size; j++) {
			int x, y;
			int tw, th;
			int terrain_id = this->tile_at(i, j);
			int base_priority = this->terrain_id_priority_map[terrain_id];

			auto texture = this->textures[terrain_id];
			int sub_id = texture->get_subtexture_id(i, j);

			texture->get_subtexture_size(sub_id, &tw, &th);

			x = i * (tw/2) + j * (tw/2);
			y = i * (th/2) - j * (th/2);

			//draw the base texture
			texture->draw(x, y, false, sub_id);

			if (!this->blending_enabled) {
				continue;
			}

			//blendomatic!!111
			// see doc/media/blendomatic for the idea behind this.

			//storage for influences by neighbor tile
			struct influence_meta {
				int direction;
				int priority;
				int terrain_id;
			};

			int influence_tids[8];
			int num_influences = 0;

			auto influences = new struct influence_meta[this->texture_count];
			for (unsigned int k = 0; k < this->texture_count; k++) {
				influences[k].direction = 0;
				influences[k].priority = -1;
			}

			/* neighbor ids:
			      0
			    7   1
			  6   @   2
			    5   3
			      4
			*/


			//first step: gather information about possible influences
			//look at every neighbor tile for that
			for (int neigh_id = 0; neigh_id < 8; neigh_id++) {
				int neigh_x, neigh_y;

				if (!respect_diagonal_influence && (neigh_id % 2) == 0) {
					continue;
				}

				if (!respect_adjacent_influence && (neigh_id % 2) == 1) {
					continue;
				}

				//get the tile coordinates of the current neighbor
				switch (neigh_id) {
				case 0:
					neigh_x = i + 1;
					neigh_y = j - 1;
					break;
				case 1:
					neigh_x = i + 1;
					neigh_y = j;
					break;
				case 2:
					neigh_x = i + 1;
					neigh_y = j + 1;
					break;
				case 3:
					neigh_x = i;
					neigh_y = j + 1;
					break;
				case 4:
					neigh_x = i - 1;
					neigh_y = j + 1;
					break;
				case 5:
					neigh_x = i - 1;
					neigh_y = j;
					break;
				case 6:
					neigh_x = i - 1;
					neigh_y = j - 1;
					break;
				case 7:
					neigh_x = i;
					neigh_y = j - 1;
					break;
				default:
					throw util::Error("unknown neighbor requested!");
				}

				if (neigh_x < 0 || neigh_x >= (int)this->size || neigh_y < 0 || neigh_y >= (int)this->size) {
					//this neighbor is on the neighbor chunk, skip it for now.
					continue;
				}

				int neighbor_terrain_id = this->tile_at(neigh_x, neigh_y);
				int neighbor_priority = this->terrain_id_priority_map[neighbor_terrain_id];

				//neighbor only interesting if it's a different terrain than @
				if (neighbor_terrain_id != terrain_id) {

					//neighbor draws over the base if it's priority is greater
					if (neighbor_priority > base_priority) {
						if (influences[neighbor_terrain_id].priority == -1) {
							influence_tids[num_influences] = neighbor_terrain_id;
							num_influences += 1;
						}

						//as tile i has influence for this priority
						// => bit i is set to 1 by 2^i
						influences[neighbor_terrain_id].direction |= 1 << neigh_id;
						influences[neighbor_terrain_id].priority = neighbor_priority;
						influences[neighbor_terrain_id].terrain_id = neighbor_terrain_id;
					}
				}
			}

			//no blending necessary for this tile, it has no external influences.
			if (num_influences <= 0) {
				continue;
			}

			//log::dbg2("influence count for tile %d,%d: %d", i, j, num_influences);

			//influences to consider when drawing overlays
			struct influence_meta draw_influences[8];

			for (int k = 0; k < num_influences; k++) {
				draw_influences[k] = influences[ influence_tids[k] ];
				//struct influence_meta m = draw_influences[k];
				//log::dbg2("influence %d: prio=%d dir=%d id=%d", k, m.priority, m.direction, m.terrain_id);
			}

			//order the influences by their priority
			for (int k = 0; k < num_influences; k++) {
				struct influence_meta tmp_influence = draw_influences[k];

				int l = k - 1;
				while (l >= 0 && draw_influences[l].priority > tmp_influence.priority) {
					draw_influences[l + 1] = draw_influences[l];
					l -= 1;
				}

				draw_influences[l + 1] = tmp_influence;
			}


			struct draw_mask {
				int mask_id;
				int blend_mode;
			};

			int mask_count = 0;
			struct draw_mask draw_masks[8 * 4]; //8 different influences with max 4 masks per influence.

			//for each possible influence (max 8 as we have 8 neighbors)
			for (int k = 0; k < num_influences; k++) {
				unsigned int binf = draw_influences[k].direction & 0xFF; //0b11111111
				if (binf == 0) {
					continue;
				}

				int neighbor_terrain_id = draw_influences[k].terrain_id;
				int adjacent_mask_id = -1;

				//log::dbg2("priority %d => mask %d, terrain %d", k, binf, neighbor_terrain_id);

				/* neighbor ids:
				      0
				    7   1      => 8 neighbours that can have influence on
				  6   @   2         the mask id selection.
				    5   3
				      4
				*/

				//ignore diagonal influences for adjacent influences
				int binfadjacent = binf & 0xAA; //0b10101010
				int binfdiagonal = binf & 0x55; //0b01010101

				if(respect_adjacent_influence) {
					switch (binfadjacent) {
					case 0x08:  //0b00001000
						adjacent_mask_id = 0  + ((i + j) % 4);  //0..3
						break;
					case 0x02:  //0b00000010
						adjacent_mask_id = 4  + ((i + j) % 4);  //0..7
						break;
					case 0x20:  //0b00100000
						adjacent_mask_id = 8  + ((i + j) % 4);  //8..11
						break;
					case 0x80:  //0b10000000
						adjacent_mask_id = 12 + ((i + j) % 4);  //12..15
						break;
					case 0x22:  //0b00100010
						adjacent_mask_id = 20;
						break;
					case 0x88:  //0b10001000
						adjacent_mask_id = 21;
						break;
					case 0xA0:  //0b10100000
						adjacent_mask_id = 22;
						break;
					case 0x82:  //0b10000010
						adjacent_mask_id = 23;
						break;
					case 0x28:  //0b00101000
						adjacent_mask_id = 24;
						break;
					case 0x0A:  //0b00001010
						adjacent_mask_id = 25;
						break;
					case 0x2A:  //0b00101010
						adjacent_mask_id = 26;
						break;
					case 0xA8:  //0b10101000
						adjacent_mask_id = 27;
						break;
					case 0xA2:  //0b10100010
						adjacent_mask_id = 28;
						break;
					case 0x8A:  //0b10001010
						adjacent_mask_id = 29;
						break;
					case 0xAA:  //0b10101010
						adjacent_mask_id = 30;
						break;
					}
				}

				//TODO:
				int blend_mode = 5;     //get_blending_mode(priority, base)

				bool adjacent_mask_existing = false;

				if (adjacent_mask_id < 0) {
					if (respect_adjacent_influence && !respect_diagonal_influence && binfdiagonal == 0) {
						throw util::Error("influence detected with unknown directions: %u = 0x%02X", binf, binf);
					}
				} else if (respect_adjacent_influence) {
					draw_masks[mask_count].mask_id    = adjacent_mask_id;
					draw_masks[mask_count].blend_mode = blend_mode;
					mask_count += 1;
					adjacent_mask_existing = true;
				}

				if (respect_diagonal_influence) {
					if (binf & 0x04 && (!adjacent_mask_existing)) {  //0b00000100
						draw_masks[mask_count].mask_id    = 16;
						draw_masks[mask_count].blend_mode = blend_mode;
						mask_count += 1;
					}
					if (binf & 0x10 && (!adjacent_mask_existing)) {  //0b00010000
						draw_masks[mask_count].mask_id    = 17;
						draw_masks[mask_count].blend_mode = blend_mode;
						mask_count += 1;
					}
					if (binf & 0x01 && (!adjacent_mask_existing)) {  //0b00000001
						draw_masks[mask_count].mask_id    = 18;
						draw_masks[mask_count].blend_mode = blend_mode;
						mask_count += 1;
					}
					if (binf & 0x40 && (!adjacent_mask_existing)) {  //0b00100000
						draw_masks[mask_count].mask_id    = 19;
						draw_masks[mask_count].blend_mode = blend_mode;
						mask_count += 1;
					}
				}
			}

			//log::dbg2("drawing %d masks for tile %d,%d", mask_count, i, j);
			for (int k = 0; k < mask_count; k++) {
				//mask, to be applied on neighbor_terrain_id tile
				this->blendmasks[draw_masks[k].blend_mode]->draw(x, y, false, draw_masks[k].mask_id);
				//this->textures[neighbor_terrain_id]->draw(x, y, false, sub_id);
			}
			delete[] influences;
		}
	}
}


void Terrain::set_tile_at(int index, int x, int y) {
	size_t pos = this->tile_position(x, y);
	this->tiles[pos] = index;
}
=======
void Terrain::draw() {
	coord::tileno tileno = {0, 0, 0};
	for (; tileno.ne < (int) this->size; tileno.ne++) {
		for (tileno.se = 0; tileno.se < (int) this->size; tileno.se++) {
			int terrain_id = this->get_tile(tileno);
			auto texture = this->textures[terrain_id];
			//TODO determine atlas size from texture
			//for now, asume a 10x10 atlas.
			int sub_id = this->get_subtexture_id(tileno, 10);

			texture->draw(coord::tileno_to_phys(tileno), false, sub_id);
		}
	}
}


/**
returns the terrain subtexture id for a given position.

this function returns always the right value, so that neighbor tiles
of the same terrain (like grass-grass) are matching (without blendomatic).
*/
unsigned Terrain::get_subtexture_id(coord::tileno pos, unsigned atlas_size) {
	unsigned result = 0;
>>>>>>> 4146f6bd

	result += util::mod<coord::tileno_t>(pos.se, atlas_size);
	result *= atlas_size;
	result += util::mod<coord::tileno_t>(pos.ne, atlas_size);

	return result;
}

void Terrain::set_tile(coord::tileno pos, int tile) {
	tiles[tile_position(pos)] = tile;
}

int Terrain::get_tile(coord::tileno pos) {
	return tiles[tile_position(pos)];
}

/**
calculates the memory position of a given tile location.

give this function isometric coordinates, it returns the tile index.

# is a single terrain tile:

         3
       2   #
     1   #   #
x= 0   #   *   #
     #   #   #   #
y= 0   #   #   #
     1   #   #
       2   #
         3

for example, * is at position (2, 1)
the returned index would be 6 (count for each x row, starting at y=0)
*/
size_t Terrain::tile_position(coord::tileno pos) {
	if (pos.ne >= (int) this->size || pos.ne < 0 || pos.se >= (int) this->size || pos.se < 0) {
		throw util::Error("requested tile (%ld, %ld) that's not on this terrain.", pos.ne, pos.se);
	}

	return pos.se * this->size + pos.ne;
}

/**
calculates the memory position of a given diagonal tile location.

this does not respect the isometric coordinates, it's for drawn rows.

@OBSOLETE FOR NOW
*/
size_t Terrain::tile_position_diag(unsigned int row, unsigned int offset) {
	int so_far; //number of tiles in memory before the row
	unsigned int in_row; //number of tiles in the destination row

	if (row > this->num_rows - 1) {
		throw util::Error("Requested row %u, but there are only %lu rows in terrain.", row, this->num_rows);
	}

	//calculation if selected tile is in the upper half
	if (row <= this->num_rows/2) {
		so_far = (row*row + row)/2;
		in_row = row + 1;
	}
	//else the selected tile is in the lower half
	else {
		int brow = (this->num_rows - 1) - row + 1;
		so_far = this->size*this->size - ((brow*brow + brow)/2);
		in_row = brow;
	}

	if (offset > in_row-1) {
		throw util::Error("Requested tile %d of row %d which has only %d tiles", offset, row, in_row);
	}

	size_t position = so_far + offset;

	return position;
}

size_t Terrain::get_tile_count() {
	return this->tile_count;
}

void Terrain::set_texture(size_t index, engine::Texture *t) {
	this->textures[index] = t;
}

engine::Texture *Terrain::get_texture(size_t index) {
	return this->textures[index];
}

size_t Terrain::tiles_in_row(unsigned int row) {
	unsigned int in_row; //number of tiles in the destination row

	if (row > this->num_rows - 1) {
		throw util::Error("Requested row %u, but there are only %lu rows in terrain.", row, this->num_rows);
	}

	if (row <= this->num_rows/2) {
		in_row = row + 1;
	}
	else {
		in_row = (this->num_rows - 1) - row + 1;
	}
	return in_row;
}

size_t Terrain::get_size() {
	return this->size;
}

void Terrain::set_mask(unsigned int modeid, engine::Texture *m) {
	this->blendmasks[modeid] = m;
}



} //namespace engine
} //namespace openage<|MERGE_RESOLUTION|>--- conflicted
+++ resolved
@@ -11,14 +11,9 @@
 namespace openage {
 namespace engine {
 
-<<<<<<< HEAD
+coord::camera_delta tile_halfsize = {48.f, 24.f};
+
 Terrain::Terrain(unsigned int size, size_t maxtextures, size_t maxblendmodes, int *priority_list) : texture_count(maxtextures), blendmode_count(maxblendmodes), terrain_id_priority_map(priority_list) {
-=======
-coord::camera_delta tile_halfsize = {48.f, 24.f};
-
-Terrain::Terrain(unsigned int size, unsigned int maxtextures) {
->>>>>>> 4146f6bd
-
 	//calculate the number of tiles for the given (tile) height of the rhombus.
 
 	/* height = 5:
@@ -66,28 +61,32 @@
 	delete[] this->textures;
 }
 
-<<<<<<< HEAD
-void Terrain::render() {
+coord::tileno_delta const neigh_offsets[] = {
+	{ 1, -1, 0},
+	{ 1,  0, 0},
+	{ 1,  1, 0},
+	{ 0,  1, 0},
+	{-1,  1, 0},
+	{-1,  0, 0},
+	{-1, -1, 0},
+	{ 0, -1, 0}
+};
+
+void Terrain::draw() {
 	const bool respect_diagonal_influence = true;
 	const bool respect_adjacent_influence = true;
 
-	for (unsigned int i = 0; i < this->size; i++) {
-		for (unsigned int j = 0; j < this->size; j++) {
-			int x, y;
-			int tw, th;
-			int terrain_id = this->tile_at(i, j);
+	coord::tileno tileno = {0, 0, 0};
+	for (; tileno.ne < (int) this->size; tileno.ne++) {
+		for (tileno.se = 0; tileno.se < (int) this->size; tileno.se++) {
+			int terrain_id = this->get_tile(tileno);
 			int base_priority = this->terrain_id_priority_map[terrain_id];
 
 			auto texture = this->textures[terrain_id];
-			int sub_id = texture->get_subtexture_id(i, j);
-
-			texture->get_subtexture_size(sub_id, &tw, &th);
-
-			x = i * (tw/2) + j * (tw/2);
-			y = i * (th/2) - j * (th/2);
+			int sub_id = get_subtexture_id(tileno, texture->atlas_dimensions);
 
 			//draw the base texture
-			texture->draw(x, y, false, sub_id);
+			texture->draw(coord::tileno_to_phys(tileno), false, sub_id);
 
 			if (!this->blending_enabled) {
 				continue;
@@ -124,8 +123,6 @@
 			//first step: gather information about possible influences
 			//look at every neighbor tile for that
 			for (int neigh_id = 0; neigh_id < 8; neigh_id++) {
-				int neigh_x, neigh_y;
-
 				if (!respect_diagonal_influence && (neigh_id % 2) == 0) {
 					continue;
 				}
@@ -134,53 +131,20 @@
 					continue;
 				}
 
-				//get the tile coordinates of the current neighbor
-				switch (neigh_id) {
-				case 0:
-					neigh_x = i + 1;
-					neigh_y = j - 1;
-					break;
-				case 1:
-					neigh_x = i + 1;
-					neigh_y = j;
-					break;
-				case 2:
-					neigh_x = i + 1;
-					neigh_y = j + 1;
-					break;
-				case 3:
-					neigh_x = i;
-					neigh_y = j + 1;
-					break;
-				case 4:
-					neigh_x = i - 1;
-					neigh_y = j + 1;
-					break;
-				case 5:
-					neigh_x = i - 1;
-					neigh_y = j;
-					break;
-				case 6:
-					neigh_x = i - 1;
-					neigh_y = j - 1;
-					break;
-				case 7:
-					neigh_x = i;
-					neigh_y = j - 1;
-					break;
-				default:
-					throw util::Error("unknown neighbor requested!");
-				}
-
-				if (neigh_x < 0 || neigh_x >= (int)this->size || neigh_y < 0 || neigh_y >= (int)this->size) {
+				//calculate the pos of the neighbor tile
+				coord::tileno neigh_pos = tileno + neigh_offsets[neigh_id];
+
+				if (neigh_pos.ne < 0 || neigh_pos.ne >= (int)this->size || neigh_pos.se < 0 || neigh_pos.se >= (int)this->size) {
 					//this neighbor is on the neighbor chunk, skip it for now.
 					continue;
 				}
 
-				int neighbor_terrain_id = this->tile_at(neigh_x, neigh_y);
+				int neighbor_terrain_id = this->get_tile(neigh_pos);
 				int neighbor_priority = this->terrain_id_priority_map[neighbor_terrain_id];
 
 				//neighbor only interesting if it's a different terrain than @
+				//comment by mci_e: this is also checked in the next if condition.
+				//if it is the same priority, the neigh priority is not higher.
 				if (neighbor_terrain_id != terrain_id) {
 
 					//neighbor draws over the base if it's priority is greater
@@ -251,7 +215,7 @@
 
 				/* neighbor ids:
 				      0
-				    7   1      => 8 neighbours that can have influence on
+				    7   1      => 8 neighbors that can have influence on
 				  6   @   2         the mask id selection.
 				    5   3
 				      4
@@ -261,19 +225,20 @@
 				int binfadjacent = binf & 0xAA; //0b10101010
 				int binfdiagonal = binf & 0x55; //0b01010101
 
+				//comment by mic_e TODO replace this by a lookup table
 				if(respect_adjacent_influence) {
 					switch (binfadjacent) {
 					case 0x08:  //0b00001000
-						adjacent_mask_id = 0  + ((i + j) % 4);  //0..3
+						adjacent_mask_id = 0 + util::mod<coord::tileno_t>(tileno.ne + tileno.se, 4);  //0..3
 						break;
 					case 0x02:  //0b00000010
-						adjacent_mask_id = 4  + ((i + j) % 4);  //0..7
+						adjacent_mask_id = 4 + util::mod<coord::tileno_t>(tileno.ne + tileno.se, 4);  //4..7
 						break;
 					case 0x20:  //0b00100000
-						adjacent_mask_id = 8  + ((i + j) % 4);  //8..11
+						adjacent_mask_id = 8 + util::mod<coord::tileno_t>(tileno.ne + tileno.se, 4);  //8..11
 						break;
 					case 0x80:  //0b10000000
-						adjacent_mask_id = 12 + ((i + j) % 4);  //12..15
+						adjacent_mask_id = 12 + util::mod<coord::tileno_t>(tileno.ne + tileno.se, 4);  //12..15
 						break;
 					case 0x22:  //0b00100010
 						adjacent_mask_id = 20;
@@ -354,31 +319,10 @@
 			//log::dbg2("drawing %d masks for tile %d,%d", mask_count, i, j);
 			for (int k = 0; k < mask_count; k++) {
 				//mask, to be applied on neighbor_terrain_id tile
-				this->blendmasks[draw_masks[k].blend_mode]->draw(x, y, false, draw_masks[k].mask_id);
+				this->blendmasks[draw_masks[k].blend_mode]->draw(coord::tileno_to_phys(tileno), false, draw_masks[k].mask_id);
 				//this->textures[neighbor_terrain_id]->draw(x, y, false, sub_id);
 			}
 			delete[] influences;
-		}
-	}
-}
-
-
-void Terrain::set_tile_at(int index, int x, int y) {
-	size_t pos = this->tile_position(x, y);
-	this->tiles[pos] = index;
-}
-=======
-void Terrain::draw() {
-	coord::tileno tileno = {0, 0, 0};
-	for (; tileno.ne < (int) this->size; tileno.ne++) {
-		for (tileno.se = 0; tileno.se < (int) this->size; tileno.se++) {
-			int terrain_id = this->get_tile(tileno);
-			auto texture = this->textures[terrain_id];
-			//TODO determine atlas size from texture
-			//for now, asume a 10x10 atlas.
-			int sub_id = this->get_subtexture_id(tileno, 10);
-
-			texture->draw(coord::tileno_to_phys(tileno), false, sub_id);
 		}
 	}
 }
@@ -392,7 +336,6 @@
 */
 unsigned Terrain::get_subtexture_id(coord::tileno pos, unsigned atlas_size) {
 	unsigned result = 0;
->>>>>>> 4146f6bd
 
 	result += util::mod<coord::tileno_t>(pos.se, atlas_size);
 	result *= atlas_size;
@@ -509,7 +452,5 @@
 	this->blendmasks[modeid] = m;
 }
 
-
-
 } //namespace engine
 } //namespace openage