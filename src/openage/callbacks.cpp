--- conflicted
+++ resolved
@@ -59,25 +59,12 @@
 			TerrainChunk *chunk = terrain->get_create_chunk(mousepos_tile);
 			chunk->get_data(mousepos_tile)->terrain_id = editor_current_terrain;
 		}
-<<<<<<< HEAD
-		else if (e->button.button == SDL_BUTTON_RIGHT) {
+		else if (clicking_active and e->button.button == SDL_BUTTON_RIGHT) {
 
 			//get chunk clicked on, don't create it if it's not there already
 			TerrainChunk *chunk = terrain->get_chunk(mousepos_tile);
 			if (chunk == nullptr) {
 				break;
-=======
-		else if (clicking_active and e->button.button == SDL_BUTTON_RIGHT) {
-			//check whether an building already exists at this pos
-			bool found = false;
-
-			for(unsigned i = 0; i < buildings.size(); i++) {
-				if (buildings[i].pos == mousepos_tile) {
-					buildings.erase(buildings.begin() + i);
-					found = true;
-					break;
-				}
->>>>>>> b7815930
 			}
 
 			//get object currently standing at the clicked position
