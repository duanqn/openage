--- conflicted
+++ resolved
@@ -8,10 +8,7 @@
 
 add_executable(${PROJECT_NAME}
 	main.cpp
-<<<<<<< HEAD
 	args.cpp
-=======
->>>>>>> 78a227ea
 
 	engine/callbacks.cpp
 	engine/engine.cpp
@@ -28,10 +25,7 @@
 	engine/coord/chunk.cpp
 	engine/coord/phys2.cpp
 	engine/coord/phys3.cpp
-<<<<<<< HEAD
 	engine/coord/term.cpp
-=======
->>>>>>> 78a227ea
 	engine/coord/tile.cpp
 	engine/coord/tile3.cpp
 	engine/coord/vec2.cpp
@@ -53,27 +47,16 @@
 	engine/util/strings.cpp
 	engine/util/timer.cpp
 	engine/util/unicode.cpp
-<<<<<<< HEAD
 	engine/console/buf.cpp
-=======
->>>>>>> 78a227ea
 
 	openage/callbacks.cpp
 	openage/gamestate.cpp
 	openage/init.cpp
 	openage/main.cpp
-<<<<<<< HEAD
-	openage/objects/building.cpp
-	openage/objects/terrain.cpp
 
 	testing/testing.cpp
 	testing/term.cpp
 	testing/register.cpp
-=======
-
-	test/metatest.cpp
-	test/testing.cpp
->>>>>>> 78a227ea
 )
 
 
@@ -91,10 +74,7 @@
 
 find_library(FONTCONFIG_LIB fontconfig)
 find_library(MATH_LIB m)
-<<<<<<< HEAD
 find_library(UTIL_LIB util)
-=======
->>>>>>> 78a227ea
 find_package(Freetype REQUIRED)
 find_package(GLEW REQUIRED)
 find_package(OpenGL REQUIRED)
@@ -122,7 +102,7 @@
 #link_directories(rofl/lib/lol)
 
 target_link_libraries(${PROJECT_NAME}
-<<<<<<< HEAD
+	gamedata
 	${MATH_LIB}
 	${UTIL_LIB}
 	${SDL2_LIBRARIES}
@@ -133,18 +113,6 @@
 	${FONTCONFIG_LIB}
 	${FREETYPE_LIBRARIES}
 	${PYTHON_LIBRARY}
-=======
-	gamedata
-	${FONTCONFIG_LIB}
-	${FREETYPE_LIBRARIES}
-	${FTGL_LIBRARIES}
-	${GLEW_LIBRARIES}
-	${MATH_LIB}
-	${OPENGL_LIBRARY}
-	${PYTHON_LIBRARY}
-	${SDL2_IMAGE_LIBRARIES}
-	${SDL2_LIBRARIES}
->>>>>>> 78a227ea
 )
 
 
