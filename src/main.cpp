--- conflicted
+++ resolved
@@ -100,120 +100,6 @@
 	}
 	// ===== end argument parsing
 
-
-<<<<<<< HEAD
-#include "engine/console/buf.h"
-using namespace engine::console;
-using namespace engine::coord;
-
-#include <unistd.h>
-#include <termios.h>
-struct termios old_tio, new_tio;
-void setstdincanon() {
-	if (isatty(STDIN_FILENO)) {
-		//get the terminal settings for stdin
-		tcgetattr (STDIN_FILENO, &old_tio);
-		//backup old settings
-		new_tio = old_tio;
-		//disable buffered i/o (canonical mode) and local echo
-		new_tio.c_lflag &= (~ICANON & ~ECHO & ~ISIG);
-		//set the settings
-		tcsetattr(STDIN_FILENO, TCSANOW, &new_tio);
-	}
-}
-
-void restorestdin() {
-	if (isatty(STDIN_FILENO)) {
-		tcsetattr(STDIN_FILENO, TCSANOW, &old_tio);
-	}
-}
-
-void test0() {
-	Buf buf{{80, 25}, 1337, 80};
-	buf.write("Hello, brave new console world!\n\n\n\n");
-	buf.write("stuff, lol.\n\n");
-	buf.write("\x1b[1mbold stuff, lol.\x1b[m\n\n");
-	buf.write("\x1b[5;31;1mred bold blinking stuff, lol, ... also, this text seems to be quite long, maybe even wider than the terminal width. i wonder what could \x1b[7mhappen.\x1b[m\n\n");
-	for (int i = 0; i < 18; i++) {
-		buf.write("asdf\n");
-	}
-	buf.scroll(100);
-	buf.to_stdout(true);
-}
-
-#include <termios.h>
-#include <pty.h>
-
-void test1() {
-	Buf buf{{80, 25}, 1337, 80};
-	struct winsize ws;
-	ws.ws_col = buf.dims.x;
-	ws.ws_row = buf.dims.y;
-	ws.ws_xpixel = buf.dims.x * 8;
-	ws.ws_ypixel = buf.dims.y * 13;
-	int amaster;
-	switch (forkpty(&amaster, nullptr, nullptr, &ws)) {
-	case -1:
-		printf("fork() failed\n");
-		return;
-	case 0:
-		//we are the child, spawn a shell
-		{
-		execl("/bin/bash", "/bin/bash");
-		}
-		printf("execl() failed\n");
-		return;
-	default:
-		//we are the parent
-		//fork off a process to read stdin and forward to amaster
-		switch (fork()) {
-		case -1:
-			printf("stdin() fork failed\n");
-			break;
-		case 0:
-			//we are the child
-			//don't echo input, unbuffered input
-			setstdincanon();
-			while (true) {
-				char c;
-				if (read(0, &c, 1) < 1) {
-					break;
-				}
-				if (write(amaster, &c, 1) < 1) {
-					break;
-				}
-			}
-			restorestdin();
-			exit(0);
-		default:
-			//we are the parent
-			//hide cursor
-			printf("\x1b[?25l");
-			buf.to_stdout(true);
-		}
-	}
-
-	while (true) {
-		char c;
-		if (read(amaster, &c, 1) != 1) {
-			printf("EOF\n");
-			break;
-		}
-		buf.write(c);
-		//clear buf from current cursorpos
-		printf("\x1b[J");
-		buf.to_stdout(false);
-	}
-	//show cursor
-	printf("\x1b[?25h");
-}
-
-int main() {
-	test1();
-	return 0;
-
-=======
->>>>>>> cecc561f
 	try {
 		if (test_names.size() > 0) {
 			test::test_activation();
